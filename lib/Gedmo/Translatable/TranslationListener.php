--- conflicted
+++ resolved
@@ -6,11 +6,7 @@
     Doctrine\Common\Persistence\ObjectManager,
     Doctrine\Common\Persistence\Mapping\ClassMetadata,
     Gedmo\Mapping\MappedEventSubscriber,
-<<<<<<< HEAD
-    Gedmo\Mapping\Event\AdapterInterface;
-=======
     Gedmo\Translatable\Mapping\Event\TranslatableAdapter;
->>>>>>> f89922f6
 
 /**
  * The translation listener handles the generation and
@@ -113,19 +109,11 @@
      * Get the translation class to be used
      * for the object $class
      *
-<<<<<<< HEAD
-     * @param AdapterInterface $ea
-     * @param string $class
-     * @return string
-     */
-    public function getTranslationClass(AdapterInterface $ea, $class)
-=======
      * @param TranslatableAdapter $ea
      * @param string $class
      * @return string
      */
     public function getTranslationClass(TranslatableAdapter $ea, $class)
->>>>>>> f89922f6
     {
         return isset($this->configurations[$class]['translationClass']) ?
             $this->configurations[$class]['translationClass'] :
@@ -329,22 +317,14 @@
     /**
      * Creates the translation for object being flushed
      *
-<<<<<<< HEAD
-     * @param AdapterInterface $ea
-=======
      * @param TranslatableAdapter $ea
->>>>>>> f89922f6
      * @param object $object
      * @param boolean $isInsert
      * @throws UnexpectedValueException - if locale is not valid, or
      *      primary key is composite, missing or invalid
      * @return void
      */
-<<<<<<< HEAD
-    protected function handleTranslatableObjectUpdate(AdapterInterface $ea, $object, $isInsert)
-=======
     protected function handleTranslatableObjectUpdate(TranslatableAdapter $ea, $object, $isInsert)
->>>>>>> f89922f6
     {
         $om = $ea->getObjectManager();
         $meta = $om->getClassMetadata(get_class($object));
